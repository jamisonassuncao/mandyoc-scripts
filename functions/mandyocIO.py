"""
Libraries to handle input and output from Mandyoc code.
"""
import glob
import os
import gc
import numpy as np
import xarray as xr
from scipy.interpolate import interp1d

import matplotlib.pyplot as plt
from matplotlib.colors import LogNorm
from matplotlib import rc
from mpl_toolkits.axes_grid1.inset_locator import inset_axes
from matplotlib.transforms import Bbox
from matplotlib.patches import FancyBboxPatch
from matplotlib.font_manager import FontProperties
from matplotlib.ticker import (MultipleLocator, FormatStrFormatter,
                               AutoMinorLocator)


SEG = 365. * 24. * 60. * 60.

PARAMETERS = {
    "compositional_factor": "C",
    "density": "rho",
    "radiogenic_heat": "H",
    "pre-exponential_scale_factor": "A",
    "power_law_exponent": "n",
    "activation_energy": "Q",
    "activation_volume": "V"
}

TEMPERATURE_HEADER = "T1\nT2\nT3\nT4"

OUTPUTS = {
    "temperature": "temperature",
    "density": "density",
    "radiogenic_heat": "heat",
    "viscosity": "viscosity",
    "strain": "strain",
    "strain_rate": "strain_rate",
    "pressure": "pressure",
    "surface": "surface",
    "velocity": "velocity",
}

OUTPUT_TIME = "time_"

PARAMETERS_FNAME = "param.txt"

# Define which datasets are scalars measured on the nodes of the grid, e.g.
# surface and velocity are not scalars.
SCALARS = tuple(OUTPUTS.keys())[:7]

def make_coordinates(region, shape):
    """
    Create grid coordinates for 2D and 3D models

    Parameters
    ----------
    region : tuple or list
        List containing the boundaries of the region of the grid. If the grid 
        is 2D, the boundaries should be passed in the following order:
        ``x_min``, ``x_max``,``z_min``, ``z_max``.
        If the grid is 3D, the boundaries should be passed in the following 
        order:
        ``x_min``, ``x_max``, ``y_min``, ``y_max``, ``z_min``, ``z_max``.
    shape : tuple
        Total number of grid nodes along each direction.
        If the grid is 2D, the tuple must be: ``n_x``, ``n_z``.
        If the grid is 3D, the tuple must be: ``n_x``, ``n_y``, ``n_z``.

    Returns
    -------
    coordinates : :class:`xarray.DataArrayCoordinates`
        Coordinates located on a regular grid.
    """
    # Sanity checks
    _check_region(region)
    _check_shape(region, shape)
    # Build coordinates according to
    if len(shape) == 2:
        nx, nz = shape[:]
        x_min, x_max, z_min, z_max = region[:]
        x = np.linspace(x_min, x_max, nx)
        z = np.linspace(z_min, z_max, nz)
        dims = ("x", "z")
        coords = {"x": x, "z": z}
    else:
        nx, ny, nz = shape[:]
        x_min, x_max, y_min, y_max, z_min, z_max = region[:]
        x = np.linspace(x_min, x_max, nx)
        y = np.linspace(y_min, y_max, ny)
        z = np.linspace(z_min, z_max, nz)
        dims = ("x", "y", "z")
        coords = {"x": x, "y": y, "z": z}
    da = xr.DataArray(np.zeros(shape), coords=coords, dims=dims)
    return da.coords

def make_interface(coordinates, values=[0.0], direction='x'):
    """
    Create an array to represent a 2D or 3D interface.
    
    If a single values is given, creates a horizontal interface with that 
    value as depth. If a list of points is given, creates the interface by 
    linear iterpolation.

    Parameters
    ----------
    coordinates : :class:`xarray.DataArrayCoordinates`
        Coordinates located on a regular grid that will be used to create the 
        interface. Must be in meters and can be either 2D or 3D. If they are 
        in 2D, the interface will be a curve, and if the coordinates are 3D, 
        the interface will be a surface.
    values : float (optional), None or list
        Value that will fill the initialized array. If None, the array will be
        filled with ``numpy.nan``s. If a list of vertices is given, it 
        interpolates them.
    direction : string (optional)
        Direction of the subduction. If working in 3D it can be either *"x"* or *"y"*.
        When working in 2D, it must be *"x"*.

    Returns
    -------
    arr : :class:`xarray.DataArray`
        Array containing the interface.
    """
    # Get shape of coordinates
    shape = _get_shape(coordinates)
    
    cond_1 = not isinstance(values, list)
    cond_2 = (isinstance(values, list)) and (len(values)==1)
    cond_3 = (isinstance(values, list)) and (len(values)>1)
    
    if (cond_1) or (cond_2):
        islist = False
    elif (cond_3):
        islist = True
    else:
        raise ValueError("Unrecognized values for making interface.")
        
    if (islist==False):
        if values is None:
            values = np.nan
        # Remove the shape on z
        shape = shape[:-1]
        arr = xr.DataArray(
            values * np.ones(shape),
            coords = [coordinates[i] for i in coordinates if i != "z"],
        )
    elif (islist==True):
        h_min, h_max = coordinates[direction].min(), coordinates[direction].max()
        values = np.array(values)
        # _check_boundary_vertices(values, h_min, h_max)
        interface = np.interp(coordinates[direction], values[:, 0], values[:, 1])
        arr = xr.DataArray(interface, coords=[coordinates[direction]], dims=direction)
        if len(coordinates.dims) == 3:
            if direction == "x":
                missing_dim = "y"
            elif direction == "y":
                missing_dim == "x"
            arr = arr.expand_dims({missing_dim: coordinates[missing_dim].size})
            arr.coords[missing_dim] = coordinates[missing_dim]
            arr = arr.transpose("x", "y")
    return arr

def merge_interfaces(interfaces):
    """
    Merge a dictionary of interfaces into a single xarray.Dataset

    Parameters
    ----------
    interfaces : dict
        Dictionary containing a collection of interfaces.

    Returns
    -------
    ds : :class:`xarray.Dataset`
        Dataset containing the interfaces.
    """
    ds = None
    for name, interface in interfaces.items():
        if ds:
            ds[name] = interface
        else:
            ds = interfaces[name].to_dataset(name=name)
    return ds

def save_interfaces(interfaces, parameters, path, strain_softening, fname='interfaces.txt'):
    """
    Save the interfaces and the rheological parameters as an ASCII file.

    Parameters
    ----------
    interfaces : :class:`xarray.Dataset`
        Dataset with the interfaces depth.
    parameters : dict
        Dictionary with the parameters values for each lithological unit.
        The necessary parameters are:
            - ``compositional factor``,
            - ``density``,
            - ``radiogenic heat``,
            - ``pre-exponential scale factor``,
            - ``power law exponent``,
            - ``activation energy``,
            - ``activation volume``,
            - ``weakening seed``
            - ``cohesion max``
            - ``cohesion min``
            - ``friction angle min``
            - ``friction angle max``
    path : str
        Path to save the file.
    fname : str (optional)
        Name to save the interface file. Default ``interface.txt``
    """
    # Check if givens parameters are consistent
    _check_necessary_parameters(parameters, interfaces, strain_softening)

    # Generate the header with the layers parameters
    header = []
    for parameter in parameters:
        header.append(
            PARAMETERS[parameter]
            + " "
            + " ".join(list(str(i) for i in parameters[parameter]))
        )
    header = "\n".join(header)
    dimension = len(interfaces.dims)
    expected_dims = "x"
    interfaces = interfaces.transpose(*expected_dims)
    # Stack and ravel the interfaces from the dataset
    # We will use order "F" on numpy.ravel in order to make the first index to change
    # faster than the rest
    stacked_interfaces = np.hstack(
        list(interfaces[i].values.ravel(order="F")[:, np.newaxis] for i in interfaces)
    )
    # Save the interface and the layers parameters
    np.savetxt(
        os.path.join(path, fname),
        stacked_interfaces,
        fmt="%f",
        header=header,
        comments="",
    )
    
def make_grid(coordinates, value=0):
    """
    Create an empty grid for a set of coordinates.

    Parameters
    ----------
    coordinates : :class:`xarray.DataArrayCoordinates`
        Coordinates located on a regular grid where the temperature distribution will be
        created. Must be in meters and can be either 2D or 3D.
    value : float (optional) or None
        Value that will fill the initialized array. If None, the array will be filled
        with ``numpy.nan``s. Default to 0.
    """
    # Get shape of coordinates
    shape = _get_shape(coordinates)
    if value is None:
        value = np.nan
    return xr.DataArray(value * np.ones(shape), coords=coordinates)

def save_temperature(temperatures, path, fname="input_temperature_0.txt"):
    """
    Save the temperature grid as an ASCII file.

    The temperatures grid values are saved on a single column, following each axis
    in increasing order, with the ``x`` indexes changing faster that the ``z``.

    Parameters
    ----------
    temperatures : :class:`xarray.DataArray`
        Array containing a temperature distribution. Can be either 2D or 3D.
    path : str
        Path to save the temperature file.
    fname : str (optional)
       Filename of the output ASCII file. Deault to ``input_temperature_0.txt``.
    """
    expected_dims = ("x", "z")
    # Check if temperature dims are the right ones
    invalid_dims = [dim for dim in temperatures.dims if dim not in expected_dims]
    if invalid_dims:
        raise ValueError(
            "Invalid temperature dimensions '{}': ".format(invalid_dims)
            + "must be '{}' for a 2D temperature grid.".format(expected_dims)
        )
    # Change order of temperature dimensions to ("x", "z") to ensure
    # right order of elements when the array is ravelled
    temperatures = temperatures.transpose(*expected_dims)
    # Ravel and save temperatures
    # We will use order "F" on numpy.ravel in order to make the first index to change
    # faster than the rest
    # Will add a custom header required by MANDYOC
    np.savetxt(
        os.path.join(path, fname), temperatures.values.ravel(order="F"), header=TEMPERATURE_HEADER
    )
    
<<<<<<< HEAD
def read_mandyoc_output(model_path, parameters_file=PARAMETERS_FNAME, datasets=tuple(OUTPUTS.keys()), steps_slice=None, save_big_dataset=False):
=======
def read_mandyoc_output(model_path, parameters_file=PARAMETERS_FNAME, datasets=tuple(OUTPUTS.keys()), skip=1, steps_slice=None):
>>>>>>> a06b0f62
    """
    Read the files  generate by Mandyoc code
    Parameters
    ----------
    model_path : str
        Path to the folder where the Mandyoc files are located.
    parameters_file : str (optional)
        Name of the parameters file. It must be located inside the ``path``
        directory.
        Default to ``"param.txt"``.
    datasets : tuple (optional)
        Tuple containing the datasets that wants to be loaded.
        The available datasets are:
            - ``temperature``
            - ``density"``
            - ``radiogenic_heat``
            - ``strain``
            - ``strain_rate``
            - ``pressure``
            - ``viscosity``
            - ``velocity``
            - ``surface``
        By default, every dataset will be read.
    skip: int
        Reads files every <skip> value to save mamemory.
    steps_slice : tuple
        Slice of steps to generate the step array. If it is None, it is taken
        from the folder where the Mandyoc files are located.
    save_big_dataset : bool
        Save all datasets in a single dataset. Recomended to small models
    filetype : str
        Files format to be read. Default to ``"ascii"``.
    Returns
    -------
    dataset :  :class:`xarray.Dataset`
        Dataset containing data generated by Mandyoc code.
    """
    # Read parameters
    parameters = _read_parameters(os.path.join(model_path, parameters_file))
    # Build coordinates
    shape = parameters["shape"]
    aux_coords = make_coordinates(region=parameters["region"], shape=shape)
    coordinates = np.array(aux_coords["x"]), np.array(aux_coords["z"])
    # Get array of times and steps
    steps, times = _read_times(model_path, parameters["print_step"], parameters["step_max"], steps_slice)
    steps = steps[::skip]
    times = times[::skip]
    end = np.size(times)
    # Create the coordinates dictionary containing the coordinates of the nodes
    # and the time and step arrays. Then create data_vars dictionary containing
    # the desired scalars datasets.
    coords = {"time": times, "step": ("time", steps)}
    dims = ("time", "x", "z")
    profile_dims = ("time", "x")
    coords["x"], coords["z"] = coordinates[:]

    print(f"Starting...")
    datasets_aux = []
    for scalar in SCALARS:
        if scalar in datasets:
            datasets_aux.append(scalar)
            scalars = _read_scalars(model_path, shape, steps, quantity=scalar)
            data_aux = {scalar: (dims, scalars)}
            xr.Dataset(data_aux, coords=coords, attrs=parameters).to_netcdf(f"{model_path}/_output_{scalar}.nc")
            print(f"{scalar.capitalize()} files saved.")
            del scalars
            del data_aux
            gc.collect()
    
    
    # Read surface if needed
    if "surface" in datasets:
        datasets_aux.append("surface")
        surface = _read_surface(model_path, shape[0], steps)
        data_aux = {"surface": (profile_dims, surface)}
        xr.Dataset(data_aux, coords=coords, attrs=parameters).to_netcdf(f"{model_path}/_output_surface.nc")
        print(f"Surface files saved.")
        del surface
        del data_aux
        gc.collect()

    # Read velocity if needed
    if "velocity" in datasets:
        datasets_aux.append("velocity")
        velocities = _read_velocity(model_path, shape, steps)
        data_aux = {}
        data_aux["velocity_x"] = (dims, velocities[0])
        data_aux["velocity_z"] = (dims, velocities[1])
        xr.Dataset(data_aux, coords=coords, attrs=parameters).to_netcdf(f"{model_path}/_output_velocity.nc")
        print(f"Velocity files saved.")
        del velocities
        del data_aux
        gc.collect()

    print(f"All files read and saved.")
    # return xr.Dataset(data_vars, coords=coords, attrs=parameters)  
    
#     empty_dataset = True
#     for item in datasets_aux:
#         dataset_aux = xr.open_dataset(f"{model_path}/_output_{item}.nc")
#         if (empty_dataset == True):
#             dataset = dataset_aux
#             empty_dataset = False
#         else:
#             dataset = dataset.merge(dataset_aux)
#         del dataset_aux
#     gc.collect()

#     dataset.to_netcdf(f"{model_path}/data.nc", format="NETCDF3_64BIT")
    # del dataset
    # gc.collect()
    
    return datasets_aux

def read_datasets(model_path, datasets, save_big_dataset=False):
    empty_dataset = True
    for item in datasets:
        dataset_aux = xr.open_dataset(f"{model_path}/_output_{item}.nc")
        if (empty_dataset == True):
            dataset = dataset_aux
            empty_dataset = False
        else:
            dataset = dataset.merge(dataset_aux)
        del dataset_aux
    gc.collect()

    if (save_big_dataset):
        print(f'Saving dataset with all Mandyoc data')
        dataset.to_netcdf(f"{model_path}/data.nc", format="NETCDF3_64BIT")
        print(f"Big dataset file saved.")
        # del dataset
        # gc.collect()
    
    return dataset

def diffuse_field(field, cond_air, kappa, dx, dz, t_max=1.0E6, fac=100):
    """
    Calculates the diffusion of a 2D field using finite difference.
    ----------
    field : numpy.ndarray
        2D field that will be diffused.
    conda_air : numpy.ndarray
        2D box where value will be constant.
    kappa : float
        Thermal diffusivity coefficient.
    dx: float
        Spacing in the x (horizontal) direction.
    dz: float
        Spacing in the z (vertical) direction.
    t_max: float
        Maximum diffusion time in years.
    fac: int
        Number of time steps to diffuse the field.
    Returns
    -------
    field :  numpy.ndarray
        2D array containing the diffused field.
    """
    dx_aux = np.min([np.abs(dx),np.abs(dz)])
    dt = np.min([dx_aux**2./(2.*kappa), t_max/fac])
    
    CTx = kappa * dt * SEG / (dx**2)
    CTz = kappa * dt * SEG / (dz**2)
    
    t = 0.0
    while (t<=t_max):
        auxX = field[2:,1:-1] + field[:-2,1:-1] - 2 * field[1:-1,1:-1]
        auxZ = field[1:-1,2:] + field[1:-1,:-2] - 2 * field[1:-1,1:-1]
        field[1:-1,1:-1] = field[1:-1,1:-1] + (CTx * auxX) + (CTz * auxZ)
        # boundary conditions
        field[:,cond_air] = 0.0
        field[0,:] = field[1,:]
        field[-1,:] = field[-2,:]
        # time increment
        t += dt
    return field

def _read_scalars(path, shape, steps, quantity):
    """
    Read Mandyoc scalar data
    Read ``temperature``, ``density``, ``radiogenic_heat``, ``viscosity``,
    ``strain``, ``strain_rate`` and ``pressure``.
    Parameters
    ----------
    path : str
        Path to the folder where the Mandyoc files are located.
    shape: tuple
        Shape of the expected grid.
    steps : array
        Array containing the saved steps.
    quantity : str
        Type of scalar data to be read.
    Returns
    -------
    data: np.array
        Array containing the Mandyoc scalar data.
    """
    print(f"Reading {quantity} files...", end=" ")
    data = []
    for step in steps:
        filename = "{}_{}".format(OUTPUTS[quantity], step)
        data_step = np.loadtxt(
            os.path.join(path, filename + ".txt"),
            unpack=True,
            comments="P",
            skiprows=2,
        )
        # Convert very small numbers to zero
        data_step[np.abs(data_step) < 1.0e-200] = 0
        # Reshape data_step
        data_step = data_step.reshape(shape, order="F")
        # Append data_step to data
        data.append(data_step)
    data = np.array(data)
    print(f"{quantity.capitalize()} files read.", end=" ")
    return data

def _read_velocity(path, shape, steps):
    """
    Read velocity data generated by Mandyoc code
    Parameters
    ----------
    path : str
        Path to the folder where the Mandyoc output files are located.
    shape: tuple
        Shape of the expected grid.
    steps : array
        Array containing the saved steps.
    Returns
    -------
    data: tuple of arrays
        Tuple containing the components of the velocity vector.
    """
    print(f"Reading velocity files...", end=" ")
    # Determine the dimension of the velocity data
    dimension = len(shape)
    velocity_x, velocity_z = [], []
    for step in steps:
        filename = "{}_{}".format(OUTPUTS["velocity"], step)
        velocity = np.loadtxt(
            os.path.join(path, filename + ".txt"), comments="P", skiprows=2
        )
        # Convert very small numbers to zero
        velocity[np.abs(velocity) < 1.0e-200] = 0
        # Separate velocity into their three components
        velocity_x.append(velocity[0::dimension].reshape(shape, order="F"))
        velocity_z.append(velocity[1::dimension].reshape(shape, order="F"))
    # Transform the velocity_* lists to arrays
    velocity_x = np.array(velocity_x)
    velocity_z = np.array(velocity_z)
    print(f"Velocity files read.", end=" ")
    return (velocity_x, velocity_z)

def _read_surface(path, size, steps):
    """
    Read surface data generated by the Mandyoc code
    Parameters
    ----------
    path : str
        Path to the folder where the Mandyoc output files are located.
    size : int
        Size of the surface profile.
    steps : array
        Array containing the saved steps.
    Returns
    -------
    data : np.array
        Array containing the Mandyoc profile data.
    """
    print(f"Reading surface files...", end=" ")
    data = []
    for step in steps:
        filename = "sp_surface_global_{}".format(step)
        data_step = np.loadtxt(
            os.path.join(path, filename + ".txt"),
            unpack=True,
            comments="P",
            skiprows=2,
        )
        # Convert very small numbers to zero
        data_step[np.abs(data_step) < 1.0e-200] = 0
        # Reshape data_step
        # data_step = data_step.reshape(shape, order="F")
        # Append data_step to data
        data.append(data_step)
    data = np.array(data)
    print(f"Surface files read.", end=" ")
    return data
            
def _read_parameters(parameters_file):
    """
    Read parameters file
    .. warning :
        The parameters file contains the length of the region along each axe.
        While creating the region, we are assuming that the z axe points upwards
        and therefore all values beneath the surface are negative, and the x
        and y axes are all positive within the region.
    Parameters
    ----------
    parameters_file : str
        Path to the location of the parameters file.
    Returns
    -------
    parameters : dict
        Dictionary containing the parameters of Mandyoc files.
    """
    parameters = {}
    with open(parameters_file, "r") as params_file:
        for line in params_file:
            # Skip blank lines
            if not line.strip():
                continue
            if line[0] == "#":
                continue
            # Remove comments lines
            line = line.split("#")[0].split()
            var_name, var_value = line[0], line[2]
            parameters[var_name.strip()] = var_value.strip()
        # Add shape
        parameters["shape"] = (int(parameters["nx"]), int(parameters["nz"]))
        # Add dimension
        parameters["dimension"] = len(parameters["shape"])
        # Add region
        parameters["region"] = (
            0,
            float(parameters["lx"]),
            -float(parameters["lz"]),
            0,
        )
        parameters["step_max"] = int(parameters["step_max"])
        parameters["time_max"] = float(parameters["time_max"])
        parameters["print_step"] = int(parameters["step_print"])
        # Add units
        parameters["coords_units"] = "m"
        parameters["times_units"] = "Ma"
        parameters["temperature_units"] = "C"
        parameters["density_units"] = "kg/m^3"
        parameters["heat_units"] = "W/m^3"
        parameters["viscosity_units"] = "Pa s"
        parameters["strain_rate_units"] = "s^(-1)"
        parameters["pressure_units"] = "Pa"
    return parameters

def _read_times(path, print_step, max_steps, steps_slice):
    """
    Read the time files generated by Mandyoc code
    Parameters
    ----------
    path : str
        Path to the folder where the Mandyoc files are located.
    print_step : int
        Only steps multiple of ``print_step`` are saved by Mandyoc.
    max_steps : int
        Maximum number of steps. Mandyoc could break computation before the
        ``max_steps`` are run if the maximum time is reached. This quantity only
        bounds the number of time files.
    steps_slice : tuple
        Slice of steps (min_steps_slice, max_steps_slice). If it is None,
        min_step_slice = 0 and max_steps_slice = max_steps.
    Returns
    -------
    steps : numpy array
        Array containing the saved steps.
    times : numpy array
        Array containing the time of each step in Ma.
    """
    steps, times = [], []
    # Define the mininun and maximun step
    if steps_slice is not None:
        min_steps_slice, max_steps_slice = steps_slice[:]
    else:
        min_steps_slice, max_steps_slice = 0, max_steps
    for step in range(min_steps_slice, max_steps_slice + print_step, print_step):
        filename = os.path.join(path, "{}{}.txt".format(OUTPUT_TIME, step))
        if not os.path.isfile(filename):
            break
        time = np.loadtxt(filename, unpack=True, delimiter=":", usecols=(1))
        if time.shape == ():
            times.append(time)
        else:
            time = time[0]
            times.append(time)
        steps.append(step)

    # Transforms lists to arrays
    times = 1e-6 * np.array(times)  # convert time units into Ma
    steps = np.array(steps, dtype=int)
    return steps, times

def _check_necessary_parameters(parameters, interfaces, strain_softening):
    """
    Check if there all parameters are given (not checking number).
    """
    if (strain_softening):
        PARAMETERS['weakening_seed'] = 'weakening_seed'
        PARAMETERS['cohesion_min'] = 'cohesion_min'
        PARAMETERS['cohesion_max'] = 'cohesion_max'
        PARAMETERS['friction_angle_min'] = 'friction_angle_min'
        PARAMETERS['friction_angle_max'] = 'friction_angle_max'
    else:
        PARAMETERS.pop('weakening_seed', None)
        PARAMETERS.pop('cohesion_min', None)
        PARAMETERS.pop('cohesion_max', None)
        PARAMETERS.pop('friction_angle_min', None)
        PARAMETERS.pop('friction_angle_max', None)

    for parameter in PARAMETERS:
        if parameter not in parameters:
            raise ValueError(
                "Parameter '{}' missing. ".format(parameter)
                + "All the following parameters must be included:"
                + "\n    "
                + "\n    ".join([str(i) for i in PARAMETERS.keys()])
            )
            
    """
    Check if the number of parameters is correct for each lithological unit.
    """
    sizes = list(len(i) for i in list(parameters.values()))
    if not np.allclose(sizes[0], sizes):
        raise ValueError(
            "Missing parameters for the lithological units. "
            + "Check if each lithological unit has all the parameters."
        )  
    """
    Check if the number of parameters is equal to the number of lithological units.
    """
    size = len(list(parameters.values())[0])
    if not np.allclose(size, len(interfaces) + 1):
        raise ValueError(
            "Invalid number of parameters ({}) for given number of lithological units ({}). ".format(
                size, len(interfaces)
            )
            + "The number of lithological units must be the number of interfaces plus one."
        )
    """
    Check if the interfaces do not cross each other.
    """
    inames = tuple(i for i in interfaces)
    for i in range(len(inames) - 1):
        if not (interfaces[inames[i + 1]] >= interfaces[inames[i]]).values.all():
            raise ValueError(
                "Interfaces are in the wrong order or crossing each other. "
                + "Check interfaces ({}) and ({}). ".format(
                    inames[i], inames[i + 1]
                )
            )

def _check_region(region):
    """
    Sanity checks for region
    """
    if len(region) == 4:
        x_min, x_max, z_min, z_max = region
    elif len(region) == 6:
        x_min, x_max, y_min, y_max, z_min, z_max = region
        if y_min >= y_max:
            raise ValueError(
                "Invalid region domain '{}' (x_min, x_max, z_min, z_max). ".format(region)
                + "Must have y_min =< y_max. "
            )
    else:
        raise ValueError(
            "Invalid number of region domain limits '{}'. ".format(region)
            + "Only 4 or 6 values allowed for 2D and 3D dimensions, respectively."
        )
    if x_min >= x_max:
        raise ValueError(
            "Invalid region '{}' (x_min, x_max, z_min, z_max). ".format(region)
            + "Must have x_min =< x_max. "
        )
    if z_min >= z_max:
        raise ValueError(
            "Invalid region '{}' (x_min, x_max, z_min, z_max). ".format(region)
            + "Must have z_min =< z_max. "
        )

def _check_shape(region, shape):
    """
    Check shape lenght and if the region matches it
    """
    if len(shape) not in (2, 3):
        raise ValueError(
            "Invalid shape '{}'. ".format(shape) + "Shape must have 2 or 3 elements."
        )
    if len(shape) != len(region) // 2:
        raise ValueError(
            "Invalid region '{}' for shape '{}'. ".format(region, shape)
            + "Region must have twice the elements of shape."
        )
        
def _get_shape(coordinates):
    """
    Return the shape of ``coordinates``.

    Parameters
    ----------
    coordinates : :class:`xarray.DataArrayCoordinates`
        Coordinates located on a regular grid.

    Return
    ------
    shape : tuple
        Tuple containing the shape of the coordinates
    """
    return tuple(coordinates[i].size for i in coordinates.dims)

def _check_boundary_vertices(values, h_min, h_max):
    """
    Check if the boundary vertices match the boundary coordinates.
    """
    h = values[:, 0]
    if not np.allclose(h_min, h.min()) or not np.allclose(h_max, h.max()):
        raise ValueError(
            "Invalid vertices for creating the interfaces: {}. ".format(values)
            + "Remember to include boundary nodes that matches the coordinates "
            + "boundaries '{}.'".format((h_min, h_max))
        )

def read_particle_path(path, position, unit_number=np.nan, ncores=np.nan):
    """
    Follow a particle through time.
    
    Parameters
    ----------
    path : str
        Path to read the data.
    position : tuple
        (x, z) position in meters of the particle to be followed. 
        The closest particle will be used.
    unit_number : int
        Lithology number of the layer.
    ncores: int
        Number of cores used during the simulation, necessary to read the files properly.
    
    Return
    ------
    particle_path : array (legth N)
        Position of the particle in each time step.
    """
    
    # check ncores
    if (np.isnan(ncores)):
        aux = glob.glob(f"{path}/step_0_*.txt")
        ncores = np.size(aux)
    
    # read first step
    first_x, first_z, first_ID, first_lithology, first_strain = _read_step(path, "step_0_", ncores)
    
    # order closest points to <position> at the first step
    pos_x, pos_z = position
    dist = np.sqrt(((first_x - pos_x)**2) + ((first_z - pos_z)**2))
    clst = np.argsort(dist)
    
    # read last step
    parameters = _read_parameters(os.path.join(path, PARAMETERS_FNAME))
    nsteps = np.size(glob.glob(f"{path}/time_*.txt"))
    last_step_number = int(parameters["print_step"]*(nsteps-1))
    last_x, last_z, last_ID, last_lithology, last_strain = _read_step(path, f"step_{last_step_number}_", ncores)
    
    # loop through closest poinst while the closest point is not in the last step
    print(f'Finding closest point to x: {pos_x} [m] and z: {pos_z} [m]...')
    cont = 0
    point_in_sim = False
    point_in_lit = False
    while (point_in_sim == False):
        clst_ID = first_ID[clst[cont]]
        # check if closest point is within the desired lithology
        if (np.isnan(unit_number)):
            point_in_lit = True # lithology number does not matter
        else:
            if int(first_lithology[clst[cont]]) == unit_number:
                point_in_lit = True
            else:
                point_in_lit = False # line not necessary (this is for sanity)
                
        # check if closest point is in the last step or find another closer one
        if (clst_ID in last_ID) and (point_in_lit == True):
            print(f'Found point with ID: {first_ID[clst[cont]]}, x: {first_x[clst[cont]]} [m], z: {first_z[clst[cont]]} [m]')
            point_in_sim = True
            closest_ID = clst_ID                
        else:
            print(f'Found point with ID: {first_ID[clst[cont]]}, x: {first_x[clst[cont]]}, z: {first_z[clst[cont]]}')
            print(f'Point DOES NOT persist through the simulation. Finding another one...')
            cont += 1

    # read all steps storing the point position
    print("Reading step files...", end=" ")
    x, z = [], []
    for i in range(0, last_step_number, parameters["print_step"]):
        current_x, current_z, current_ID, current_lithology, current_strain = _read_step(path, f"step_{i}_", ncores)
        arg = np.where(current_ID == closest_ID)
        x = np.append(x, current_x[arg])
        z = np.append(z, current_z[arg])
    print("Step files read.")
        
    return x, z, closest_ID

def _read_step(path, filename, ncores):
    """
    Read a step file.
    
    Parameters
    ----------
    path : str
        Path to read the data.
    filename : str
        Auxiliary file name.
    ncores : int
        Number of cores the simulation used.
        
    Return
    ------
    data_x : array (Length N)
        Array containing the position x of the particle.
    data_z : array (Length N)
        Array containing the position z of the particle.
    data_ID : array (Length N)
        Array containing the ID of the particle.
    data_lithology : array (Length N)
        Array containing the number of the particle lithology of the particle.
    data_strain : array (Length N)
        Array containing the strain of the particle.
    """
    data_x, data_z, data_ID, data_lithology, data_strain = [], [], [], [], []
    for i in range(ncores):
        try:
            aux_x, aux_z, aux_ID, aux_lithology, aux_strain = np.loadtxt(os.path.join(path, filename + str(i) + ".txt"), unpack=True, comments="P")
        except:
            continue
        data_x = np.append(data_x, aux_x)
        data_z = np.append(data_z, aux_z)
        data_ID = np.append(data_ID, aux_ID)
        data_lithology = np.append(data_lithology, aux_lithology)
        data_strain = np.append(data_strain, aux_strain)
    return data_x, data_z, data_ID, data_lithology, data_strain


def _extract_interface(z, Z, Nx, Rhoi, rho):
    '''
    Extract interface from Rhoi according to a given density (rho)

    Parameters
    ----------
    z: numpy array
        Array representing z direction.

    Z: numpy array
        Array representing z direction resampled with higher resolution.

    Nx: int
        Number of points in x direction.

    Rhoi: numpy array (Nz, Nx)
        Density field from mandyoc

    rho: int
        Value of density to be searched in Rhoi field
        
    Returns
    -------
    topo_aux: numpy array
        Array containing the extacted interface.
    '''

    topo_aux = []
    
    for j in np.arange(Nx):
        topoi = interp1d(z, Rhoi[:,j]) #return a "function" of interpolation to apply in other array
        idx = (np.abs(topoi(Z)-rho)).argmin()
        topo = Z[idx]
        topo_aux = np.append(topo_aux, topo)

    return topo_aux

def _log_fmt(x, pos):
    return "{:.0f}".format(np.log10(x))

def change_dataset(properties, datasets):
    '''
    Create new_datasets based on the properties that will be plotted
    
    Parameters
    ----------
    properties: list of strings
        Properties to plot.

    datasets: list of strings
        List of saved properties.

    Returns
    -------
    new_datasets: list of strings
        New list of properties that will be read.
    '''
    
    new_datasets = []
    for prop in properties:
        if (prop in datasets) and (prop not in new_datasets):
            new_datasets.append(prop)
        if (prop == "lithology") and ("strain" not in new_datasets):
            new_datasets.append("strain")
        if (prop == "temperature_anomaly") and ("temperature" not in new_datasets):
            new_datasets.append("temperature")
            
        if (prop == "lithology" or prop == 'temperature_anomlay') and ("density" not in new_datasets):
            new_datasets.append("density")
            
    return new_datasets

def single_plot(dataset, prop, xlims, ylims, model_path, output_path, save_frames=True):
    '''
    Plot and save data from mandyoc according to a given property and domain limits.

    Parameters
    ----------
    dataset: :class:`xarray.Dataset`
        Dataset containing mandyoc data for a single time step.
    
    prop: str
        Property from mandyoc.

    xlims: list
        List with the limits of x axis
        
    ylims: list
        List with the limits of y axis

    model_path: str
        Path to model

    output_path: str
        Path to save outputs
        
    save_frames: bool
        True to save frame by frames
        False to do not save the frames
    '''
    
    props_label = {'density':              r'$\mathrm{[kg/m^3]}$',
                   'radiogenic_heat':       'log(W/kg)',
                   'lithology':            r'log$(\epsilon_{II})$',
                   'pressure':              'P [GPa]',
                   'strain':               r'Accumulated strain [$\varepsilon$]',
                   'strain_rate':          r'log($\dot{\varepsilon}$)',
#                    'strain_rate':          r'$\dot{\varepsilon}$',
                   'temperature':          r'$^{\circ}\mathrm{[C]}$',
                   'temperature_anomaly':  r'Temperature anomaly $^{\circ}\mathrm{[C]}$',
                   'topography':            'Topography [km]',
                   'viscosity':             'log(Pa.s)'
                   }
    
    props_cmap = {'density': 'viridis',
                  'radiogenic_heat': 'inferno',
                  'lithology': 'viridis',
                  'pressure': 'viridis',
#                   'strain': 'viridis', #Default. Comment this line and uncomment one of the options bellow
#                   'strain': 'cividis',
#                   'strain': 'Greys',
                  'strain': 'inferno',
#                   'strain': 'magma',
                  'strain_rate': 'viridis',
                  'temperature': 'viridis',
                  'temperature_anomaly': 'RdBu_r',
                  'topography': '',
                  'viscosity': 'viridis'
                   }

    #limits of colorbars
    vals_minmax = {'density':             [0.0, 3378.],
                   'radiogenic_heat':     [1.0E-13, 1.0E-9],
                   'lithology':           [None, None],
                   'pressure':            [-1.0E-3, 1.0],
                   'strain':              [None, None],
                   'strain_rate':         [1.0E-19, 1.0E-14],
#                    'strain_rate':         [np.log10(1.0E-19), np.log10(1.0E-14)],
                   'temperature':         [0, 1600],
                   'temperature_anomaly': [-150, 150],
                   'surface':             [-6, 6],
                   'viscosity':           [1.0E18, 1.0E25],
#                    'viscosity':           [np.log10(1.0E18), np.log10(1.0E25)]
                  }

    model_name = os.path.split(model_path)[1]

    Nx = int(dataset.nx)
    Nz = int(dataset.nz)
    Lx = float(dataset.lx)
    Lz = float(dataset.lz)
    instant = np.round(float(dataset.time), 2)
    
    xi = np.linspace(0, Lx/1000, Nx)
    zi = np.linspace(-Lz/1000+40, 0+40, Nz) #km, +40 to compensate the air layer above sea level
    xx, zz = np.meshgrid(xi, zi)
    
    #creating Canvas
    plt.close()
    label_size=20
    plt.rc('xtick', labelsize = label_size)
    plt.rc('ytick', labelsize = label_size)
    
    fig, ax = plt.subplots(1, 1, figsize=(12, 6), constrained_layout = True)
    #plot Time in Myr
    ax.text(0.8, 0.95, ' {:01} Myr'.format(instant), fontsize = 18, zorder=52, transform=ax.transAxes)
    
    val_minmax = vals_minmax[prop]
    
    #dealing with special data
    if(prop == 'lithology'):
        data = dataset['strain']
        
    elif(prop == 'temperature_anomaly'):
        #removing horizontal mean temperature
        A = dataset['temperature']
        B = A.T #shape: (Nz, Nx)
        C = np.mean(B, axis=1) #shape: 151==Nz
        D = (B.T - C) #B.T (Nx,Nz) para conseguir subtrair C
        data = D
        
    elif(prop == 'surface'):
        print('Dealing with data')
#         topo_from_density = True
        topo_from_density = False
        
        if(topo_from_density == True):
            Rhoi = dataset.density.T
            interfaces=[2900, 3365]
            ##Extract layer topography
            z = np.linspace(Lz/1000.0, 0, Nz)
            Z = np.linspace(Lz/1000.0, 0, 8001) #zi
            x = np.linspace(Lx/1000.0, 0, Nx)

            topo_interface = _extract_interface(z, Z, Nx, Rhoi, 300.) #200 kg/m3 = air/crust interface
            
            condx = (xi >= 100) & (xi <= 600)
            z_mean = np.mean(topo_interface[condx])
            
            topo_interface -= np.abs(z_mean)
            topo_interface = -1.0*topo_interface

            data = topo_interface
        else:
            data = dataset.surface/1.0e3 + 40.0 #km + air layer correction
            
            
    elif(prop == 'pressure'):
        data = dataset[prop]/1.0E9 #GPa
        
    else:
        data = dataset[prop] 
        
    if(prop == 'strain_rate' or prop == 'radiogenic_heat' or prop == 'strain_rate' or prop == 'viscosity'): #properties that need a lognorm colorbar
        im = ax.imshow(data.T,
                       cmap = props_cmap[prop],
                       origin='lower',
                       extent = (0, Lx / 1.0E3, -Lz / 1.0E3 + 40, 0 + 40),
                       norm = LogNorm(vmin=val_minmax[0], vmax=val_minmax[1]),
#                        vmin=val_minmax[0], vmax=val_minmax[1],
                       aspect = 'auto')
        
        #creating colorbar
        axins1 = inset_axes(ax,
                            width="30%",  # width: 30% of parent_bbox width
                            height="5%",  # height: 5%
                            bbox_to_anchor=(-0.02, -0.82, 1, 1),
                            bbox_transform=ax.transAxes,
                            )

        clb = fig.colorbar(im,
                           cax=axins1,
#                            ticks=ticks,
                           orientation='horizontal',
                           fraction=0.08,
                           pad=0.2,
                           format=_log_fmt)

        clb.set_label(props_label[prop], fontsize=12)
        clb.minorticks_off()
    
    elif (prop == 'density' or prop == 'pressure' or prop == 'temperature' or prop == 'temperature_anomaly'): #properties that need a regular colorbar
        im = ax.imshow(data.T,
                       cmap = props_cmap[prop],
                       origin='lower',
                       extent = (0, Lx / 1.0E3, -Lz / 1.0E3 + 40, 0 + 40),
                       vmin=val_minmax[0], vmax=val_minmax[1],
                       aspect = 'auto')
        
        axins1 = inset_axes(ax,
                            width="30%",  # width: 30% of parent_bbox width
                            height="5%",  # height: 5%
                            bbox_to_anchor=(-0.02, -0.82, 1, 1),
                            bbox_transform=ax.transAxes,
                            )
        
#         ticks = np.linspace(val_minmax[0], val_minmax[1], 6, endpoint=True)

        #precision of colorbar ticks
        if(prop == 'pressure'): 
            fmt = '%.2f'
        else:
            fmt = '%.0f'
            
        clb = fig.colorbar(im,
                           cax=axins1,
#                            ticks=ticks,
                           orientation='horizontal',
                           fraction=0.08,
                           pad=0.2,
                           format=fmt)

        clb.set_label(props_label[prop], fontsize=12)
        clb.minorticks_off()
        
    elif(prop == 'strain'):
        im = ax.imshow(data.T,
                       cmap = props_cmap[prop],
                       origin='lower',
                       extent = (0, Lx / 1.0E3, -Lz / 1.0E3 + 40, 0 + 40),
                       vmin = float(data.min()),
                       vmax = float(data.max()),
                       aspect = 'auto')
        
    elif(prop == 'surface'):
        ax.plot(dataset.x/1.0e3, data, alpha = 1, linewidth = 2.0, color = "blueviolet")
        
    elif(prop == 'lithology'): #shaded lithology plot
        cr = 255.
        color_uc = (228. / cr, 156. / cr, 124. / cr)
        color_lc = (240. / cr, 209. / cr, 188. / cr)
        color_lit = (155. / cr, 194. / cr, 155. / cr)
        color_ast = (207. / cr, 226. / cr, 205. / cr)
        
        Rhoi = dataset.density.T
        interfaces=[2900, 3365]
        
        ##Extract layer topography
        z = np.linspace(Lz/1000.0, 0, Nz)
        Z = np.linspace(Lz/1000.0, 0, 8001) #zi
        x = np.linspace(Lx/1000.0, 0, Nx)
            
        topo_interface = _extract_interface(z, Z, Nx, Rhoi, 300.) #200 kg/m3 = air/crust interface
        condx = (xi >= 100) & (xi <= 600)
        z_mean = np.mean(topo_interface[condx])
        topo_interface -= np.abs(z_mean)
        topo_interface = -1.0*topo_interface
        
        ax.contourf(xx,
                    zz,
                    Rhoi,
                    levels = [200., 2750, 2900, 3365, 3900],
                    colors = [color_uc, color_lc, color_lit, color_ast])
        
        im=ax.imshow(data.T,
                     cmap = 'Greys',
                     origin = 'lower',
                     extent = (0, Lx / 1.0E3, -Lz / 1.0E3 + 40,0 + 40),
                     zorder = 50,
                     alpha = 0.2, vmin=-0.5,
                     vmax = 0.7,
                     aspect = 'auto')
        #legend box
        b1 = [0.84, #horizontal position
              0.22, #vertical position
              0.15, #horizontal sift
              0.20  #scale
             ]
        bv1 = plt.axes(b1)
        A = np.zeros((100, 10))

        A[:25, :] = 2700
        A[25:50, :] = 2800
        A[50:75, :] = 3300
        A[75:100, :] = 3400

        A = A[::-1, :]

        xA = np.linspace(-0.5, 0.9, 10)
        yA = np.linspace(0, 1.5, 100)

        xxA, yyA = np.meshgrid(xA, yA)
        air_threshold = 200
        plt.contourf(
            xxA,
            yyA,
            A,
            levels=[air_threshold, 2750, 2900, 3365, 3900],
            colors=[color_uc, color_lc, color_lit, color_ast],
        )

        plt.imshow(
            xxA[::-1, :],
            extent=[-0.5, 0.9, 0, 1.5],
            zorder=100,
            alpha=0.2,
            cmap=plt.get_cmap("Greys"),
            vmin=-0.5,
            vmax=0.9,
        )

        bv1.set_yticklabels([])
        plt.xlabel(r"log$(\varepsilon_{II})$", size=14)
        bv1.tick_params(axis='x', which='major', labelsize=12)
        bv1.set_xticks([-0.5, 0, 0.5])
        bv1.set_yticks([])
        bv1.xaxis.set_major_formatter(FormatStrFormatter('%.1f'))
            
    if(prop != 'surface'):
        #Filling above topographic surface
        Rhoi = dataset.density.T
        interfaces=[2900, 3365]
        ##Extract layer topography
        z = np.linspace(Lz/1000.0, 0, Nz)
        Z = np.linspace(Lz/1000.0, 0, 8001) #zi
        x = np.linspace(Lx/1000.0, 0, Nx)

        topo_interface = _extract_interface(z, Z, Nx, Rhoi, 300.) #200 kg/m3 = air/crust interface
        condx = (xi >= 100) & (xi <= 600)
        z_mean = np.mean(topo_interface[condx])
        topo_interface -= np.abs(z_mean)
        topo_interface = -1.0*topo_interface

        xaux = xx[0]
        condaux = (xaux>xlims[0]) & (xaux<xlims[1])
        xaux = xaux[condaux]

        ax.fill_between(xaux, topo_interface[condaux], 39, color='white', alpha=1.0, zorder=51)
        
        ax.set_xlim(xlims)
        ax.set_ylim(ylims)
        ax.set_xlabel("Distance (km)", fontsize = label_size)
        ax.set_ylabel("Depth (km)", fontsize = label_size)
        
    else:
        ax.grid('-k', alpha=0.7)
        ax.set_xlim(xlims)
        ax.set_ylim(ylims)
        ax.set_xlabel("Distance (km)", fontsize = label_size)
        ax.set_ylabel("Topography (km)", fontsize = label_size)
        
    if (save_frames == True):    
        fig_name = f"{output_path}/{model_name}_{prop}_{str(int(dataset.step)).zfill(6)}.png"
        plt.savefig(fig_name, dpi=400)<|MERGE_RESOLUTION|>--- conflicted
+++ resolved
@@ -299,11 +299,7 @@
         os.path.join(path, fname), temperatures.values.ravel(order="F"), header=TEMPERATURE_HEADER
     )
     
-<<<<<<< HEAD
-def read_mandyoc_output(model_path, parameters_file=PARAMETERS_FNAME, datasets=tuple(OUTPUTS.keys()), steps_slice=None, save_big_dataset=False):
-=======
-def read_mandyoc_output(model_path, parameters_file=PARAMETERS_FNAME, datasets=tuple(OUTPUTS.keys()), skip=1, steps_slice=None):
->>>>>>> a06b0f62
+def read_mandyoc_output(model_path, parameters_file=PARAMETERS_FNAME, datasets=tuple(OUTPUTS.keys()), skip=1, steps_slice=None, save_big_dataset=False):
     """
     Read the files  generate by Mandyoc code
     Parameters
